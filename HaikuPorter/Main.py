--- conflicted
+++ resolved
@@ -100,19 +100,6 @@
 			self.options.noPackageObsoletion = True
 			self.options.ignoreMessages = True
 
-<<<<<<< HEAD
-=======
-		# if requested, checkout or update ports tree
-		if self.options.get:
-			self._updatePortsTree()
-			return
-
-		# if requested, ensure that the repository is up to date
-		if self.options.repositoryUpdate:
-			self._createRepositoryIfNeeded(False)
-			return
-
->>>>>>> d7c9abab
 		# if requested, print the location of the haikuports source tree
 		if self.options.tree:
 			print self.treePath
